--- conflicted
+++ resolved
@@ -7,9 +7,6 @@
     __url__,
     __version__,
 )
-<<<<<<< HEAD
-=======
 from .pg_upsert import PgUpsert
->>>>>>> 902ef2be
 
 __all__ = ["PgUpsert"]